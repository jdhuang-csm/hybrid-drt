--- conflicted
+++ resolved
@@ -18,34 +18,20 @@
             txt = f.read()
 
     # Determine	format
-<<<<<<< HEAD
-    if txt.split('\n')[0] == 'EXPLAIN':
-=======
     header = txt.split('\n')[0]
     if header == 'EXPLAIN':
->>>>>>> 9aac08b0
         source = 'gamry'
     elif header == 'ZPLOT2 ASCII':
         source = 'zplot'
-<<<<<<< HEAD
-    elif txt.split('\n')[0] == 'EC-Lab ASCII FILE':
-        source = 'biologic'
-=======
     elif header == 'EC-Lab ASCII FILE':
         source = 'biologic'
     elif header == 'RelaxIS 3.0 Spectrum export':
         source = 'relaxis'
->>>>>>> 9aac08b0
     else:
         source = None
 
     return source
 
-<<<<<<< HEAD
-
-def check_source(file, source=None):
-    known_sources = ['gamry', 'zplot', 'biologic']
-=======
 def read_txt(file):
     try:
         with open(file, 'r') as f:
@@ -58,7 +44,6 @@
 
 def check_source(file, source=None):
     known_sources = ['gamry', 'zplot', 'biologic', 'relaxis']
->>>>>>> 9aac08b0
 
     if source is None:
         source = get_file_source(file)
@@ -95,7 +80,7 @@
     return float(calendar.timegm(file_time)) + float('0.' + frac_seconds)
 
 
-def get_timestamp(file, source=None):
+def get_timestamp(file):
     """Get experiment start timestamp from file"""
     txt = read_txt(file)
 
@@ -151,18 +136,19 @@
     return txt[:table_index + 1]
 
 
-<<<<<<< HEAD
-def read_chrono(file, source=None):
-=======
 def read_chrono(file, source=None, return_tuple=False):
->>>>>>> 9aac08b0
     """
     Read chronopotentiometry data from Gamry .DTA file
 
     Args:
         file: file to read
     """
-    txt = read_txt(file)
+    try:
+        with open(file, 'r') as f:
+            txt = f.read()
+    except UnicodeDecodeError:
+        with open(file, 'r', encoding='latin1') as f:
+            txt = f.read()
 
     source = check_source(file, source)
 
@@ -211,16 +197,11 @@
     else:
         raise ValueError(f'read_chrono is not implemented for source {source}')
 
-<<<<<<< HEAD
-        return data
-
-=======
     if return_tuple:
         data = get_chrono_tuple(data)
 
     return data
 
->>>>>>> 9aac08b0
 
 def concatenate_chrono_data(chrono_data_list, eis_data_list=None, trim_index=None, trim_time=None,
                             loop=False, print_progress=False):
@@ -322,16 +303,12 @@
 
 def read_eis(file, source=None, warn=True, return_tuple=False):
     """read EIS zcurve data from Gamry .DTA file"""
-<<<<<<< HEAD
     try:
         with open(file, 'r') as f:
             txt = f.read()
     except UnicodeDecodeError:
         with open(file, 'r', encoding='latin1') as f:
             txt = f.read()
-=======
-    txt = read_txt(file)
->>>>>>> 9aac08b0
 
     source = check_source(file, source)
 
@@ -458,9 +435,6 @@
         data = data.rename(rename, axis=1)
 
         data['Zimag'] *= -1
-<<<<<<< HEAD
-
-=======
     elif source == 'relaxis':
         # Find header line
         header_index = txt.find('\nData: ')
@@ -487,7 +461,6 @@
         }
         
         data = data.rename(rename, axis=1)        
->>>>>>> 9aac08b0
     else:
         raise ValueError('Unrecognized file format')
 
